--- conflicted
+++ resolved
@@ -56,13 +56,9 @@
     assert!(cg.artifact.is_none());
 
     // Have the Codegen create the constructor bytecode
-<<<<<<< HEAD
-    let cbytes = Codegen::generate_constructor_bytecode(&contract, None).unwrap();
-=======
     let (cbytes, custom_bootstrap) =
         Codegen::generate_constructor_bytecode(&contract, None).unwrap();
     println!("Constructor Bytecode Result: {cbytes:?}");
->>>>>>> 4f5e9218
     assert_eq!(cbytes, String::from("33600055"));
     assert!(!custom_bootstrap);
 }
