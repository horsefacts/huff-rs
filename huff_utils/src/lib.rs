--- conflicted
+++ resolved
@@ -33,19 +33,16 @@
 /// EVM Module
 pub mod evm;
 
-<<<<<<< HEAD
+/// EVM Types Module
+pub mod types;
+
 /// Bytes Util
 pub mod bytes_util;
 
 /// Prelude wraps common utilities.
 pub mod prelude {
-    pub use crate::{abi::*, ast::*, bytes_util::*, error::*, io::*, report::*, span::*, token::*};
-=======
-/// EVM Types Module
-pub mod types;
-
-/// Prelude wraps common utilities.
-pub mod prelude {
-    pub use crate::{abi::*, artifact::*, ast::*, error::*, io::*, report::*, span::*, token::*};
->>>>>>> fae356df
+    pub use crate::{
+        abi::*, artifact::*, ast::*, bytecode::*, bytes_util::*, error::*, io::*, report::*,
+        span::*, token::*,
+    };
 }