--- conflicted
+++ resolved
@@ -34,17 +34,11 @@
     let table_kinds = [(TokenKind::JumpTable, "96"), (TokenKind::JumpTablePacked, "06")];
 
     for (kind, expected_size) in table_kinds {
-<<<<<<< HEAD
         let source = &format!(
-            "#define {} TEST_TABLE() = {}\nmacro_call_1 macro_call_2 macro_call_3\n{}",
-            kind, "{", "}"
-=======
-        let source = format!(
             "#define {} TEST_TABLE() = {}\nlabel_call_1 label_call_2 label_call_3\n{}",
             kind.to_string(),
             "{",
             "}"
->>>>>>> fff38df4
         );
         let flattened_source = FullFileSource { source, file: None, spans: vec![] };
         let lexer = Lexer::new(flattened_source);
